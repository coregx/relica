--- conflicted
+++ resolved
@@ -1,12 +1,7 @@
 # Relica Roadmap
 
-<<<<<<< HEAD
-> **Current Version**: v0.3.0-beta (Ready for Release)
-> **Next Release**: v0.4.0-beta (Target: Q1 2026)
-=======
 > **Current Version**: v0.4.0-beta (Released: October 26, 2025)
 > **Previous Release**: v0.3.0-beta (Released: October 25, 2025)
->>>>>>> 5396d48d
 > **Production Ready**: v1.0.0 (Target: Q2 2026)
 
 ---
@@ -41,11 +36,7 @@
 
 ### 📊 Metrics
 
-<<<<<<< HEAD
-- **Test Coverage**: 89.9% (310+ tests)
-=======
 - **Test Coverage**: 92.9% (310+ tests) - improved from 89.9%
->>>>>>> 5396d48d
 - **Dependencies**: 0 (production), 2 (tests only)
 - **Performance**:
   - Batch operations: 3.3x faster INSERT, 2.5x UPDATE
@@ -53,10 +44,7 @@
   - Memory: 100x reduction with LIMIT, 2,500,000x with COUNT
   - Subqueries: EXISTS 5x faster than IN (109ns vs 516ns)
   - Set operations: UNION ALL 2-3x faster than UNION
-<<<<<<< HEAD
-=======
   - Wrapper calls: Zero overhead (0ns)
->>>>>>> 5396d48d
 - **Go Version**: 1.25+
 
 ---
@@ -107,8 +95,6 @@
 **Status**: ✅ Implementation Complete (89.5% coverage, 310+ tests, all checks passed)
 **Implementation Time**: 6 weeks (as planned)
 **Documentation**: [SUBQUERY_GUIDE.md](docs/SUBQUERY_GUIDE.md), [SET_OPERATIONS_GUIDE.md](docs/SET_OPERATIONS_GUIDE.md), [CTE_GUIDE.md](docs/CTE_GUIDE.md), [WINDOW_FUNCTIONS_GUIDE.md](docs/WINDOW_FUNCTIONS_GUIDE.md)
-<<<<<<< HEAD
-=======
 
 ---
 
@@ -130,7 +116,6 @@
 **Status**: ✅ Released (92.9% coverage, all tests passing, 0 linting issues)
 **Implementation Time**: 1 week
 **Documentation**: [MIGRATION_GUIDE.md](docs/MIGRATION_GUIDE.md)
->>>>>>> 5396d48d
 
 ---
 
