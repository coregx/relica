--- conflicted
+++ resolved
@@ -23,11 +23,7 @@
 - 🔀 **Set Operations** - UNION, UNION ALL, INTERSECT, EXCEPT (v0.3.0+)
 - 🌳 **Common Table Expressions** - WITH clause, recursive CTEs (v0.3.0+)
 - 🌐 **Multi-Database** - PostgreSQL, MySQL 8.0+, SQLite 3.25+ support
-<<<<<<< HEAD
-- 🧪 **Well-Tested** - 310+ tests, 89.9% coverage
-=======
 - 🧪 **Well-Tested** - 310+ tests, 92.9% coverage
->>>>>>> 5396d48d
 - 📝 **Clean API** - Fluent builder pattern with context support
 
 ## 🎉 What's New in v0.4.0-beta
@@ -570,8 +566,6 @@
 
 See [CTE Guide](docs/CTE_GUIDE.md) for hierarchical data examples (org charts, bill of materials, category trees).
 
-<<<<<<< HEAD
-=======
 #### Window Functions
 
 Relica supports window functions via `SelectExpr()` for advanced analytics:
@@ -595,7 +589,6 @@
 
 See [Window Functions Guide](docs/WINDOW_FUNCTIONS_GUIDE.md) for complete reference with RANK(), ROW_NUMBER(), LAG(), LEAD(), and frame specifications.
 
->>>>>>> 5396d48d
 ### Transactions
 
 ```go
